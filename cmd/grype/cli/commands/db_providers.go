--- conflicted
+++ resolved
@@ -11,11 +11,7 @@
 	"github.com/spf13/cobra"
 
 	"github.com/anchore/clio"
-<<<<<<< HEAD
-=======
 	"github.com/anchore/grype/cmd/grype/cli/options"
-	legacyDistribution "github.com/anchore/grype/grype/db/v5/distribution"
->>>>>>> d1e9ed07
 	v6 "github.com/anchore/grype/grype/db/v6"
 	"github.com/anchore/grype/grype/db/v6/distribution"
 	"github.com/anchore/grype/grype/db/v6/installation"
@@ -57,20 +53,8 @@
 	return app.SetupCommand(cmd, &configWrapper{Hidden: opts, DatabaseCommand: &opts.DatabaseCommand})
 }
 
-<<<<<<< HEAD
 func runDBProviders(opts *dbProvidersOptions) error {
-	client, err := distribution.NewClient(opts.DB.ToClientConfig())
-=======
-func runDBProviders(opts *dbProvidersOptions, app clio.Application) error {
-	if opts.Experimental.DBv6 {
-		return newDBProviders(opts)
-	}
-	return legacyDBProviders(opts, app)
-}
-
-func newDBProviders(opts *dbProvidersOptions) error {
 	client, err := distribution.NewClient(opts.ToClientConfig())
->>>>>>> d1e9ed07
 	if err != nil {
 		return fmt.Errorf("unable to create distribution client: %w", err)
 	}
@@ -163,119 +147,4 @@
 		return fmt.Errorf("cannot display json: %w", err)
 	}
 	return nil
-<<<<<<< HEAD
-=======
-}
-
-///////////////////////////////////////////////////////////////////////////////////////////////////////////////////////
-// all legacy processing below ////////////////////////////////////////////////////////////////////////////////////////
-
-type legacyProviderMetadata struct {
-	Name              string `json:"name"`
-	LastSuccessfulRun string `json:"lastSuccessfulRun"`
-}
-
-type dbProviders struct {
-	Providers []legacyProviderMetadata `json:"providers"`
-}
-
-func legacyDBProviders(opts *dbProvidersOptions, app clio.Application) error {
-	metadataFileLocation, err := getLegacyMetadataFileLocation(app)
-	if err != nil {
-		return nil
-	}
-	providers, err := getLegacyProviders(*metadataFileLocation)
-	if err != nil {
-		return err
-	}
-
-	sb := &strings.Builder{}
-
-	switch opts.Output {
-	case tableOutputFormat, textOutputFormat:
-		displayLegacyProvidersTable(providers.Providers, sb)
-	case jsonOutputFormat:
-		err = displayLegacyProvidersJSON(providers, sb)
-		if err != nil {
-			return err
-		}
-	default:
-		return fmt.Errorf("unsupported output format: %s", opts.Output)
-	}
-	bus.Report(sb.String())
-
-	return nil
-}
-
-func getLegacyMetadataFileLocation(app clio.Application) (*string, error) {
-	dbCurator, err := legacyDistribution.NewCurator(options.DefaultDatabaseCommand(app.ID()).ToLegacyCuratorConfig())
-	if err != nil {
-		return nil, err
-	}
-
-	location := dbCurator.Status().Location
-
-	return &location, nil
-}
-
-func getLegacyProviders(metadataFileLocation string) (*dbProviders, error) {
-	metadataFile := path.Join(metadataFileLocation, "provider-metadata.json")
-
-	file, err := os.Open(metadataFile)
-	if err != nil {
-		if os.IsNotExist(err) {
-			return nil, fmt.Errorf("file not found: %w", err)
-		}
-		return nil, fmt.Errorf("error opening file: %w", err)
-	}
-	defer file.Close()
-
-	var providers dbProviders
-	fileBytes, err := io.ReadAll(file)
-	if err != nil {
-		return nil, fmt.Errorf("error reading file: %w", err)
-	}
-	err = json.Unmarshal(fileBytes, &providers)
-	if err != nil {
-		return nil, fmt.Errorf("cannot unmarshal providers: %w", err)
-	}
-
-	return &providers, nil
-}
-
-func displayLegacyProvidersTable(providers []legacyProviderMetadata, output io.Writer) {
-	rows := [][]string{}
-	for _, provider := range providers {
-		rows = append(rows, []string{provider.Name, provider.LastSuccessfulRun})
-	}
-
-	table := tablewriter.NewWriter(output)
-	table.SetHeader([]string{"Name", "Last Successful Run"})
-
-	table.SetHeaderLine(false)
-	table.SetBorder(false)
-	table.SetAutoWrapText(false)
-	table.SetAutoFormatHeaders(true)
-	table.SetHeaderAlignment(tablewriter.ALIGN_LEFT)
-	table.SetAlignment(tablewriter.ALIGN_LEFT)
-	table.SetCenterSeparator("")
-	table.SetColumnSeparator("")
-	table.SetRowSeparator("")
-	table.SetTablePadding("  ")
-	table.SetNoWhiteSpace(true)
-
-	table.AppendBulk(rows)
-	table.Render()
-}
-
-func displayLegacyProvidersJSON(providers *dbProviders, output io.Writer) error {
-	encoder := json.NewEncoder(output)
-	encoder.SetEscapeHTML(false)
-	encoder.SetIndent("", " ")
-	err := encoder.Encode(providers)
-	if err != nil {
-		return fmt.Errorf("cannot display json: %w", err)
-	}
-	return nil
->>>>>>> d1e9ed07
 }