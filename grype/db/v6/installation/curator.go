package installation

import (
	"errors"
	"fmt"
	"os"
	"path"
	"path/filepath"
	"strconv"
	"strings"
	"time"

	"github.com/adrg/xdg"
	"github.com/hako/durafmt"
	"github.com/spf13/afero"
	"github.com/wagoodman/go-partybus"
	"github.com/wagoodman/go-progress"

	"github.com/anchore/archiver/v3"
	db "github.com/anchore/grype/grype/db/v6"
	"github.com/anchore/grype/grype/db/v6/distribution"
	"github.com/anchore/grype/grype/event"
	"github.com/anchore/grype/internal/bus"
	"github.com/anchore/grype/internal/file"
	"github.com/anchore/grype/internal/log"
	"github.com/anchore/grype/internal/schemaver"
)

const lastUpdateCheckFileName = "last_update_check"

type monitor struct {
	*progress.AtomicStage
	downloadProgress completionMonitor
	importProgress   completionMonitor
	hydrateProgress  completionMonitor
}

type Config struct {
	DBRootDir string
	Debug     bool

	// validations
	ValidateAge             bool
	ValidateChecksum        bool
	MaxAllowedBuiltAge      time.Duration
	UpdateCheckMaxFrequency time.Duration
}

func DefaultConfig() Config {
	return Config{
		DBRootDir:               filepath.Join(xdg.CacheHome, "grype", "db"),
		ValidateAge:             true,
		ValidateChecksum:        true,
		MaxAllowedBuiltAge:      time.Hour * 24 * 5, // 5 days
		UpdateCheckMaxFrequency: 2 * time.Hour,      // 2 hours
	}
}

func (c Config) DBFilePath() string {
	return path.Join(c.DBDirectoryPath(), db.VulnerabilityDBFileName)
}

func (c Config) DBDirectoryPath() string {
	return path.Join(c.DBRootDir, strconv.Itoa(db.ModelVersion))
}

type curator struct {
	fs       afero.Fs
	client   distribution.Client
	config   Config
	hydrator func(string) error
}

func NewCurator(cfg Config, downloader distribution.Client) (db.Curator, error) {
	return curator{
		fs:       afero.NewOsFs(),
		client:   downloader,
		config:   cfg,
		hydrator: db.Hydrater(),
	}, nil
}

func (c curator) Reader() (db.Reader, error) {
	return db.NewReader(
		db.Config{
			DBDirPath: c.config.DBDirectoryPath(),
			Debug:     c.config.Debug,
		},
	)
<<<<<<< HEAD
=======
	if err != nil {
		return nil, err
	}

	m, err := s.GetDBMetadata()
	if err != nil {
		return nil, fmt.Errorf("unable to get vulnerability store metadata: %w", err)
	}

	var currentDBSchemaVersion schemaver.SchemaVer
	if m != nil {
		currentDBSchemaVersion = schemaver.New(m.Model, m.Revision, m.Addition)
	}

	doRehydrate, err := isRehydrationNeeded(c.fs, c.config.DBDirectoryPath(), currentDBSchemaVersion, schemaver.New(db.ModelVersion, db.Revision, db.Addition))
	if err != nil {
		log.WithFields("error", err).Warn("unable to check if DB needs to be rehydrated")
	} else if doRehydrate {
		if err := s.Close(); err != nil {
			// DB connection may be in an inconsistent state -- we cannot continue
			return nil, fmt.Errorf("unable to close reader before rehydration: %w", err)
		}
		mon := newMonitor()

		mon.Set("rehydrating DB")
		log.Info("rehydrating DB")

		// this is a condition where an old client imported a DB with additional capabilities than it can handle at hydration.
		// this could lead to missing indexes and degraded performance now that a newer client is running (that can handle these capabilities).
		// the only sensible thing to do is to rehydrate the existing DB to ensure indexes are up-to-date with the current client's capabilities.
		if err := c.hydrate(c.config.DBDirectoryPath(), mon); err != nil {
			log.WithFields("error", err).Warn("unable to rehydrate DB")
		}
		mon.Set("rehydrated")
		mon.SetCompleted()

		s, err = db.NewReader(
			db.Config{
				DBDirPath: c.config.DBDirectoryPath(),
				Debug:     c.config.Debug,
			},
		)
		if err != nil {
			return nil, fmt.Errorf("unable to create new reader after rehydration: %w", err)
		}

		m, err = s.GetDBMetadata()
		if err != nil {
			return nil, fmt.Errorf("unable to get vulnerability store metadata after rehydration: %w", err)
		}
	}

	_, err = c.validate(db.DescriptionFromMetadata(m), c.config.ValidateChecksum)

	return s, err
>>>>>>> 8c284cee
}

func (c curator) Status() db.Status {
	dbFile := c.config.DBFilePath()
	d, err := db.ReadDescription(dbFile)
	if err != nil {
		return db.Status{
			Path: dbFile,
			Err:  err,
		}
	}
	if d == nil {
		return db.Status{
			Path: dbFile,
			Err:  fmt.Errorf("database not found at %q", dbFile),
		}
	}

	err = c.validateAge(d)
	digest, checksumErr := c.validateChecksum(d)
	if checksumErr != nil && c.config.ValidateChecksum {
		if err != nil {
			err = errors.Join(err, checksumErr)
		} else {
			err = checksumErr
		}
	}

	return db.Status{
		Built:         db.Time{Time: d.Built.Time},
		SchemaVersion: d.SchemaVersion.String(),
		Path:          dbFile,
		Checksum:      digest,
		Err:           err,
	}
}

// Delete removes the DB and metadata file for this specific schema.
func (c curator) Delete() error {
	return c.fs.RemoveAll(c.config.DBDirectoryPath())
}

// Update the existing DB, returning an indication if any action was taken.
func (c curator) Update() (bool, error) {
	current, err := db.ReadDescription(c.config.DBFilePath())
	if err != nil {
		// we should not warn if the DB does not exist, as this is a common first-run case... but other cases we
		// may care about, so warn in those cases.
		if !errors.Is(err, db.ErrDBDoesNotExist) {
			log.WithFields("error", err).Warn("unable to read current database metadata (continuing with update)")
		}
		// downstream any non-existent DB should always be replaced with any best-candidate found
		current = nil
	} else {
		err = c.validateAge(current)
		if err != nil {
			// even if we are not allowed to check for an update, we should still attempt to update the DB if it is invalid
			log.WithFields("error", err).Warn("current database is invalid")
			current = nil
		}
	}

	if current != nil && !c.isUpdateCheckAllowed() {
		// we should not notify the user of an update check if the current configuration and state
		// indicates we are in a low-pass filter mode and the check frequency is too high.
		// this should appear to the user as if we never attempted to check for an update at all.
		return false, nil
	}

	update, err := c.update(current)
	if err != nil {
		return false, err
	}

	if update == nil {
		return false, nil
	}

	if current != nil {
		log.WithFields(
			"from", current.Built.String(),
			"to", update.Description.Built.String(),
			"version", update.Description.SchemaVersion,
		).Info("updated vulnerability DB")
		return true, nil
	}

	log.WithFields(
		"version", update.Description.SchemaVersion,
		"built", update.Description.Built.String(),
	).Info("downloaded new vulnerability DB")
	return true, nil
}

func (c curator) isUpdateCheckAllowed() bool {
	if c.config.UpdateCheckMaxFrequency == 0 {
		log.Trace("no max-frequency set for update check")
		return true
	}

	elapsed, err := c.durationSinceUpdateCheck()
	if err != nil {
		// we had an IO error (or similar) trying to read or parse the file, we should not block the update check.
		log.WithFields("error", err).Trace("unable to determine if update check is allowed")
		return true
	}
	if elapsed == nil {
		// there was no last check (this is a first run case), we should not block the update check.
		return true
	}

	return *elapsed > c.config.UpdateCheckMaxFrequency
}

func (c curator) update(current *db.Description) (*distribution.Archive, error) {
	mon := newMonitor()
	defer mon.SetCompleted()

	mon.Set("checking for update")
	update, checkErr := c.client.IsUpdateAvailable(current)
	if checkErr != nil {
		// we want to continue even if we can't check for an update
		log.Warnf("unable to check for vulnerability database update")
		log.WithFields("error", checkErr).Debug("check for vulnerability update failed")
	}

	if update == nil {
		if checkErr == nil {
			// there was no update (or any issue while checking for an update)
			c.setLastSuccessfulUpdateCheck()
		}

		mon.Set("no update available")
		return nil, checkErr
	}

	log.Infof("downloading new vulnerability DB")
	mon.Set("downloading")
	dest, err := c.client.Download(*update, filepath.Dir(c.config.DBRootDir), mon.downloadProgress.Manual)
	if err != nil {
		return nil, fmt.Errorf("unable to update vulnerability database: %w", err)
	}
	mon.downloadProgress.SetCompleted()
	if err := c.activate(dest, mon); err != nil {
		return nil, fmt.Errorf("unable to activate new vulnerability database: %w", err)
	}

	mon.Set("updated")

	// only set the last successful update check if the update was successful
	c.setLastSuccessfulUpdateCheck()

	return update, nil
}

func isRehydrationNeeded(fs afero.Fs, dirPath string, currentDBVersion schemaver.SchemaVer, currentClientVersion schemaver.SchemaVer) (bool, error) {
	if currentDBVersion == "" {
		// there is no DB to rehydrate
		return false, nil
	}

	importMetadata, err := db.ReadImportMetadata(fs, dirPath)
	if err != nil {
		return false, fmt.Errorf("unable to read import metadata: %w", err)
	}
	if importMetadata == nil {
		return false, fmt.Errorf("missing import metadata")
	}

	clientHydrationVersion, err := schemaver.Parse(importMetadata.ClientVersion)
	if err != nil {
		return false, fmt.Errorf("unable to parse client version from import metadata: %w", err)
	}

	hydratedWithOldClient := clientHydrationVersion.LessThan(currentDBVersion)
	haveNewerClient := clientHydrationVersion.LessThan(currentClientVersion)
	doRehydrate := hydratedWithOldClient && haveNewerClient

	msg := "DB rehydration not needed"
	if doRehydrate {
		msg = "DB rehydration needed"
	}

	log.WithFields("clientHydrationVersion", clientHydrationVersion, "currentDBVersion", currentDBVersion, "currentClientVersion", currentClientVersion).Trace(msg)

	if doRehydrate {
		// this is a condition where an old client imported a DB with additional capabilities than it can handle at hydration.
		// this could lead to missing indexes and degraded performance now that a newer client is running (that can handle these capabilities).
		// the only sensible thing to do is to rehydrate the existing DB to ensure indexes are up-to-date with the current client's capabilities.
		return true, nil
	}

	return false, nil
}

func (c curator) durationSinceUpdateCheck() (*time.Duration, error) {
	// open `$dbDir/last_update_check` file and read the timestamp and do now() - timestamp

	filePath := path.Join(c.config.DBDirectoryPath(), lastUpdateCheckFileName)

	if _, err := c.fs.Stat(filePath); os.IsNotExist(err) {
		log.Trace("first-run of DB update")
		return nil, nil
	}

	fh, err := c.fs.OpenFile(filePath, os.O_RDONLY, 0)
	if err != nil {
		return nil, fmt.Errorf("unable to read last update check timestamp: %w", err)
	}

	defer log.CloseAndLogError(fh, filePath)

	// read and parse rfc3339 timestamp
	var lastCheckStr string
	_, err = fmt.Fscanf(fh, "%s", &lastCheckStr)
	if err != nil {
		return nil, fmt.Errorf("unable to read last update check timestamp: %w", err)
	}

	lastCheck, err := time.Parse(time.RFC3339, lastCheckStr)
	if err != nil {
		return nil, fmt.Errorf("unable to parse last update check timestamp: %w", err)
	}

	if lastCheck.IsZero() {
		return nil, fmt.Errorf("empty update check timestamp")
	}

	elapsed := time.Since(lastCheck)
	return &elapsed, nil
}

func (c curator) setLastSuccessfulUpdateCheck() {
	// note: we should always assume the DB dir actually exists, otherwise let this operation fail (since having a DB
	// is a prerequisite for a successful update).

	filePath := path.Join(c.config.DBDirectoryPath(), lastUpdateCheckFileName)
	fh, err := c.fs.OpenFile(filePath, os.O_CREATE|os.O_TRUNC|os.O_WRONLY, 0644)
	if err != nil {
		log.WithFields("error", err).Trace("unable to write last update check timestamp")
		return
	}

	defer log.CloseAndLogError(fh, filePath)

	_, _ = fmt.Fprintf(fh, "%s", time.Now().UTC().Format(time.RFC3339))
}

// Import takes a DB archive file and imports it into the final DB location.
func (c curator) Import(path string) error {
	mon := newMonitor()
	mon.Set("unarchiving")
	defer mon.SetCompleted()

	if err := os.MkdirAll(c.config.DBRootDir, 0700); err != nil {
		return fmt.Errorf("unable to create db root dir: %w", err)
	}

	// note: the temp directory is persisted upon download/validation/activation failure to allow for investigation
	tempDir, err := os.MkdirTemp(c.config.DBRootDir, fmt.Sprintf("tmp-v%v-import", db.ModelVersion))
	if err != nil {
		return fmt.Errorf("unable to create db import temp dir: %w", err)
	}

	if strings.HasSuffix(path, ".db") {
		// this is a raw DB file, copy it to the temp dir
		log.Trace("copying DB")
		if err := file.CopyFile(afero.NewOsFs(), path, filepath.Join(tempDir, db.VulnerabilityDBFileName)); err != nil {
			return fmt.Errorf("unable to copy DB file: %w", err)
		}
	} else {
		// assume it is an archive
		log.Trace("unarchiving DB")
		err = archiver.Unarchive(path, tempDir)
		if err != nil {
			return err
		}
	}

	mon.downloadProgress.SetCompleted()

	err = c.activate(tempDir, mon)
	if err != nil {
		removeAllOrLog(c.fs, tempDir)
		return err
	}

	mon.Set("imported")

	return nil
}

// activate swaps over the downloaded db to the application directory, calculates the checksum, and records the checksums to a file.
func (c curator) activate(dbDirPath string, mon monitor) error {
	defer mon.SetCompleted()

	if err := c.hydrate(dbDirPath, mon); err != nil {
		return fmt.Errorf("failed to hydrate database: %w", err)
	}

	mon.Set("activating")

	return c.replaceDB(dbDirPath)
}

func (c curator) hydrate(dbDirPath string, mon monitor) error {
	if c.hydrator != nil {
		mon.Set("hydrating")
		if err := c.hydrator(dbDirPath); err != nil {
			return err
		}
	}
	mon.hydrateProgress.SetCompleted()

	mon.Set("hashing")

	doc, err := db.WriteImportMetadata(c.fs, dbDirPath)
	if err != nil {
		return fmt.Errorf("failed to write checksums file: %w", err)
	}

	log.WithFields("digest", doc.Digest).Trace("captured DB digest")

	return nil
}

// replaceDB swaps over to using the given path.
func (c curator) replaceDB(dbDirPath string) error {
	dbDir := c.config.DBDirectoryPath()
	_, err := c.fs.Stat(dbDir)
	if !os.IsNotExist(err) {
		// remove any previous databases
		err = c.Delete()
		if err != nil {
			return fmt.Errorf("failed to purge existing database: %w", err)
		}
	}

	// ensure parent db directory exists
	if err := c.fs.MkdirAll(filepath.Dir(dbDir), 0700); err != nil {
		return fmt.Errorf("unable to create db parent directory: %w", err)
	}

	// activate the new db cache by moving the temp dir to final location
	return c.fs.Rename(dbDirPath, dbDir)
}

<<<<<<< HEAD
// validateChecksum checks that the disk checksum still matches the db payload
func (c curator) validateChecksum(metadata *db.Description) (string, error) {
	gotModel, ok := metadata.SchemaVersion.ModelPart()
=======
func (c curator) validateIntegrity(description *db.Description, dbFilePath string, validateChecksum bool) (*db.Description, string, error) {
	// check that the disk checksum still matches the db payload
	if description == nil {
		return nil, "", fmt.Errorf("database not found: %s", dbFilePath)
	}

	gotModel, ok := description.SchemaVersion.ModelPart()
>>>>>>> 8c284cee
	if !ok || gotModel != db.ModelVersion {
		return "", fmt.Errorf("unsupported database version: have=%d want=%d", gotModel, db.ModelVersion)
	}

	dbFilePath := c.config.DBFilePath()
	if _, err := c.fs.Stat(dbFilePath); err != nil {
		if os.IsNotExist(err) {
			return "", fmt.Errorf("database does not exist: %s", dbFilePath)
		}
		return "", fmt.Errorf("failed to access database file: %w", err)
	}

<<<<<<< HEAD
	digest, err := db.ReadDBChecksum(filepath.Dir(dbFilePath))
	if err != nil {
		return digest, err
	}

	valid, actualHash, err := file.ValidateByHash(c.fs, dbFilePath, digest)
	if err != nil {
		return actualHash, err
	}
	if !valid {
		return actualHash, fmt.Errorf("bad db checksum (%s): %q vs %q", dbFilePath, digest, actualHash)
	}

	return actualHash, nil
=======
	var digest string
	if validateChecksum {
		var err error
		importMetadata, err := db.ReadImportMetadata(c.fs, filepath.Dir(dbFilePath))
		if err != nil {
			return nil, "", err
		}

		if importMetadata == nil {
			return nil, "", fmt.Errorf("missing import metadata")
		}
		digest = importMetadata.Digest

		valid, actualHash, err := file.ValidateByHash(c.fs, dbFilePath, digest)
		if err != nil {
			return nil, "", err
		}
		if !valid {
			return nil, "", fmt.Errorf("bad db checksum (%s): %q vs %q", dbFilePath, digest, actualHash)
		}
	}

	return description, digest, nil
>>>>>>> 8c284cee
}

// validateAge ensures the vulnerability database has not passed
// the max allowed age, calculated from the time it was built until now.
func (c curator) validateAge(m *db.Description) error {
	if m == nil {
		return fmt.Errorf("no metadata to validate")
	}

	if !c.config.ValidateAge {
		return nil
	}

	// built time is defined in UTC,
	// we should compare it against UTC
	now := time.Now().UTC()

	age := now.Sub(m.Built.Time)
	if age > c.config.MaxAllowedBuiltAge {
		return fmt.Errorf("the vulnerability database was built %s ago (max allowed age is %s)", durafmt.ParseShort(age), durafmt.ParseShort(c.config.MaxAllowedBuiltAge))
	}

	return nil
}

func removeAllOrLog(fs afero.Fs, dir string) {
	if err := fs.RemoveAll(dir); err != nil {
		log.WithFields("error", err).Warnf("failed to remove path %q", dir)
	}
}

func newMonitor() monitor {
	// let consumers know of a monitorable event (download + import stages)
	importProgress := progress.NewManual(1)
	stage := progress.NewAtomicStage("")
	downloadProgress := progress.NewManual(1)
	hydrateProgress := progress.NewManual(1)
	aggregateProgress := progress.NewAggregator(progress.DefaultStrategy, downloadProgress, hydrateProgress, importProgress)

	bus.Publish(partybus.Event{
		Type: event.UpdateVulnerabilityDatabase,
		Value: progress.StagedProgressable(&struct {
			progress.Stager
			progress.Progressable
		}{
			Stager:       progress.Stager(stage),
			Progressable: progress.Progressable(aggregateProgress),
		}),
	})

	return monitor{
		AtomicStage:      stage,
		downloadProgress: completionMonitor{downloadProgress},
		importProgress:   completionMonitor{importProgress},
		hydrateProgress:  completionMonitor{hydrateProgress},
	}
}

func (m monitor) SetCompleted() {
	m.downloadProgress.SetCompleted()
	m.importProgress.SetCompleted()
	m.hydrateProgress.SetCompleted()
}

// completionMonitor is a progressable that, when SetComplete() is called, will set the progress to the total size
type completionMonitor struct {
	*progress.Manual
}

func (m completionMonitor) SetCompleted() {
	m.Set(m.Size())
	m.Manual.SetCompleted()
}<|MERGE_RESOLUTION|>--- conflicted
+++ resolved
@@ -81,21 +81,33 @@
 }
 
 func (c curator) Reader() (db.Reader, error) {
+	err := c.hydrateIfNeeded()
+	if err != nil {
+		return nil, err
+	}
 	return db.NewReader(
 		db.Config{
 			DBDirPath: c.config.DBDirectoryPath(),
 			Debug:     c.config.Debug,
 		},
 	)
-<<<<<<< HEAD
-=======
-	if err != nil {
-		return nil, err
-	}
+}
+
+func (c curator) hydrateIfNeeded() error {
+	s, err := db.NewReader(
+		db.Config{
+			DBDirPath: c.config.DBDirectoryPath(),
+			Debug:     c.config.Debug,
+		},
+	)
+	if err != nil {
+		return err
+	}
+	defer log.CloseAndLogError(s, c.config.DBFilePath())
 
 	m, err := s.GetDBMetadata()
 	if err != nil {
-		return nil, fmt.Errorf("unable to get vulnerability store metadata: %w", err)
+		return fmt.Errorf("unable to get vulnerability store metadata: %w", err)
 	}
 
 	var currentDBSchemaVersion schemaver.SchemaVer
@@ -109,7 +121,7 @@
 	} else if doRehydrate {
 		if err := s.Close(); err != nil {
 			// DB connection may be in an inconsistent state -- we cannot continue
-			return nil, fmt.Errorf("unable to close reader before rehydration: %w", err)
+			return fmt.Errorf("unable to close reader before rehydration: %w", err)
 		}
 		mon := newMonitor()
 
@@ -124,27 +136,9 @@
 		}
 		mon.Set("rehydrated")
 		mon.SetCompleted()
-
-		s, err = db.NewReader(
-			db.Config{
-				DBDirPath: c.config.DBDirectoryPath(),
-				Debug:     c.config.Debug,
-			},
-		)
-		if err != nil {
-			return nil, fmt.Errorf("unable to create new reader after rehydration: %w", err)
-		}
-
-		m, err = s.GetDBMetadata()
-		if err != nil {
-			return nil, fmt.Errorf("unable to get vulnerability store metadata after rehydration: %w", err)
-		}
-	}
-
-	_, err = c.validate(db.DescriptionFromMetadata(m), c.config.ValidateChecksum)
-
-	return s, err
->>>>>>> 8c284cee
+	}
+
+	return nil
 }
 
 func (c curator) Status() db.Status {
@@ -492,24 +486,20 @@
 	return c.fs.Rename(dbDirPath, dbDir)
 }
 
-<<<<<<< HEAD
 // validateChecksum checks that the disk checksum still matches the db payload
-func (c curator) validateChecksum(metadata *db.Description) (string, error) {
-	gotModel, ok := metadata.SchemaVersion.ModelPart()
-=======
-func (c curator) validateIntegrity(description *db.Description, dbFilePath string, validateChecksum bool) (*db.Description, string, error) {
+func (c curator) validateChecksum(description *db.Description) (string, error) {
+	dbFilePath := c.config.DBFilePath()
+
 	// check that the disk checksum still matches the db payload
 	if description == nil {
-		return nil, "", fmt.Errorf("database not found: %s", dbFilePath)
+		return "", fmt.Errorf("database not found: %s", dbFilePath)
 	}
 
 	gotModel, ok := description.SchemaVersion.ModelPart()
->>>>>>> 8c284cee
 	if !ok || gotModel != db.ModelVersion {
 		return "", fmt.Errorf("unsupported database version: have=%d want=%d", gotModel, db.ModelVersion)
 	}
 
-	dbFilePath := c.config.DBFilePath()
 	if _, err := c.fs.Stat(dbFilePath); err != nil {
 		if os.IsNotExist(err) {
 			return "", fmt.Errorf("database does not exist: %s", dbFilePath)
@@ -517,46 +507,24 @@
 		return "", fmt.Errorf("failed to access database file: %w", err)
 	}
 
-<<<<<<< HEAD
-	digest, err := db.ReadDBChecksum(filepath.Dir(dbFilePath))
-	if err != nil {
-		return digest, err
-	}
-
-	valid, actualHash, err := file.ValidateByHash(c.fs, dbFilePath, digest)
+	importMetadata, err := db.ReadImportMetadata(c.fs, filepath.Dir(dbFilePath))
+	if err != nil {
+		return "", err
+	}
+
+	if importMetadata == nil {
+		return "", fmt.Errorf("no import metadata found for database at: %s", dbFilePath)
+	}
+
+	valid, actualHash, err := file.ValidateByHash(c.fs, dbFilePath, importMetadata.Digest)
 	if err != nil {
 		return actualHash, err
 	}
 	if !valid {
-		return actualHash, fmt.Errorf("bad db checksum (%s): %q vs %q", dbFilePath, digest, actualHash)
+		return actualHash, fmt.Errorf("bad db checksum (%s): %q vs %q", dbFilePath, importMetadata.Digest, actualHash)
 	}
 
 	return actualHash, nil
-=======
-	var digest string
-	if validateChecksum {
-		var err error
-		importMetadata, err := db.ReadImportMetadata(c.fs, filepath.Dir(dbFilePath))
-		if err != nil {
-			return nil, "", err
-		}
-
-		if importMetadata == nil {
-			return nil, "", fmt.Errorf("missing import metadata")
-		}
-		digest = importMetadata.Digest
-
-		valid, actualHash, err := file.ValidateByHash(c.fs, dbFilePath, digest)
-		if err != nil {
-			return nil, "", err
-		}
-		if !valid {
-			return nil, "", fmt.Errorf("bad db checksum (%s): %q vs %q", dbFilePath, digest, actualHash)
-		}
-	}
-
-	return description, digest, nil
->>>>>>> 8c284cee
 }
 
 // validateAge ensures the vulnerability database has not passed
