--- conflicted
+++ resolved
@@ -3,7 +3,6 @@
 import (
 	"errors"
 	"fmt"
-	"sort"
 
 	"github.com/anchore/grype/grype/pkg"
 )
@@ -121,11 +120,7 @@
 	return 0, fmt.Errorf("unable to compare versions: %v %v due to %w", v, other, err)
 }
 
-<<<<<<< HEAD
-func (v *Version) Evaluate(op Operator, other *Version) (bool, error) {
-=======
 func (v *Version) Is(op Operator, other *Version) (bool, error) {
->>>>>>> 96c2ee86
 	if v == nil {
 		return false, fmt.Errorf("cannot evaluate version with nil version")
 	}
@@ -156,74 +151,4 @@
 		return result <= 0, nil
 	}
 	return false, fmt.Errorf("unknown operator %s", op)
-<<<<<<< HEAD
-}
-
-type Set map[string]*Version
-
-func (s *Set) Add(vs ...*Version) {
-	if s == nil {
-		*s = make(Set)
-	}
-
-	for i := range vs {
-		v := vs[i]
-		if v == nil {
-			return
-		}
-		(*s)[v.Raw] = v
-	}
-}
-
-func (s *Set) Remove(vs ...*Version) {
-	if s == nil {
-		return
-	}
-	for _, v := range vs {
-		if v == nil {
-			continue
-		}
-		delete(*s, v.Raw)
-	}
-}
-
-func (s Set) Contains(v *Version) bool {
-	if v == nil {
-		return false
-	}
-	if _, ok := s[v.Raw]; ok {
-		return true
-	}
-	return false
-}
-
-func (s Set) Values() []*Version {
-	if s == nil {
-		return nil
-	}
-	out := make([]*Version, 0, len(s))
-	for _, v := range s {
-		out = append(out, v)
-	}
-
-	sort.Slice(out, func(i, j int) bool {
-		if out[i] == nil && out[j] == nil {
-			return false
-		}
-		if out[i] == nil {
-			return true
-		}
-		if out[j] == nil {
-			return false
-		}
-		cmp, err := out[i].Compare(out[j])
-		if err != nil {
-			return false // if we can't compare, don't change the order
-		}
-		return cmp < 0
-	})
-
-	return out
-=======
->>>>>>> 96c2ee86
 }